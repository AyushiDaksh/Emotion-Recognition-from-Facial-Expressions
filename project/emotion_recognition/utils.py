--- conflicted
+++ resolved
@@ -24,7 +24,6 @@
         # Change the model to accept single channel images
         model.features[0] = nn.Conv2d(1, 64, kernel_size=3, padding=1)
 
-<<<<<<< HEAD
     elif "convnext" in model_name:
         model.features[0][0] = torch.nn.Conv2d(1, 96, kernel_size=(4, 4), stride=(4, 4))
 
@@ -58,41 +57,6 @@
 
     elif "wide_resnet" in model_name:
         model.conv1 = torch.nn.Conv2d(
-=======
-    elif model_name == "convnext_tiny":
-        model.features[0][0] = nn.Conv2d(1, 96, kernel_size=(4, 4), stride=(4, 4))
-
-    elif model_name == "efficientnet_b7":
-        model.features[0][0] = nn.Conv2d(
-            1, 64, kernel_size=(3, 3), stride=(2, 2), padding=(1, 1), bias=False
-        )
-
-    elif model_name == "efficientnet_v2_s":
-        model.features[0][0] = nn.Conv2d(
-            1, 24, kernel_size=(3, 3), stride=(2, 2), padding=(1, 1), bias=False
-        )
-
-    elif model_name == "mobilenet_v3_small":
-        model.features[0][0] = nn.Conv2d(
-            1, 16, kernel_size=(3, 3), stride=(2, 2), padding=(1, 1), bias=False
-        )
-
-    elif model_name == "resnext50_32x4d":
-        model.conv1 = nn.Conv2d(
-            1, 64, kernel_size=(7, 7), stride=(2, 2), padding=(3, 3), bias=False
-        )
-
-    elif model_name == "shufflenet_v2_x0_5":
-        model.conv1[0] = nn.Conv2d(
-            1, 24, kernel_size=(3, 3), stride=(2, 2), padding=(1, 1), bias=False
-        )
-
-    elif model_name == "squeezenet1_1":
-        model.features[0] = nn.Conv2d(1, 64, kernel_size=(3, 3), stride=(2, 2))
-
-    elif model_name == "wide_resnet50_2":
-        model.conv1 = nn.Conv2d(
->>>>>>> 195f8796
             1, 64, kernel_size=(7, 7), stride=(2, 2), padding=(3, 3), bias=False
         )
     else:
